--- conflicted
+++ resolved
@@ -1435,7 +1435,6 @@
 	}
 }
 
-<<<<<<< HEAD
 func TestReleasesNamespace(t *testing.T) {
 	rs := rsFixture()
 
@@ -1478,8 +1477,6 @@
 	}
 }
 
-func mockEnvironment() *environment.Environment {
-=======
 func TestRunReleaseTest(t *testing.T) {
 	rs := rsFixture()
 	rel := namedReleaseStub("nemo", release.Status_DEPLOYED)
@@ -1493,7 +1490,6 @@
 }
 
 func MockEnvironment() *environment.Environment {
->>>>>>> c7e2d186
 	e := environment.New()
 	e.Releases = storage.Init(driver.NewMemory())
 	e.KubeClient = &environment.PrintingKubeClient{Out: os.Stdout}
